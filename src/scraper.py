--- conflicted
+++ resolved
@@ -356,19 +356,4 @@
         logging.info("Downloading all undownloaded releases from the firewall.")
         self._login()
         self._find_update_page()
-<<<<<<< HEAD
-        self._download_all_new_releases()
-=======
-        self._download_all_new_releases()
-
-
-
-if __name__ == '__main__':
-    scraper = ElasticFirewallScraper(ip=os.getenv('FW_IP'), username=os.getenv('FW_USERNAME'),
-                                     password=os.getenv('FW_PASSWORD'),
-                                     chrome_driver=os.getenv('DRIVER'),
-                                     binary_location=os.getenv('BINARY_LOCATION'),
-                                     download_dir=os.getenv('DOWNLOAD_DIR'),
-                                     elastic_ip=os.getenv('ELASTIC_IP'))
-    scraper.full_download()
->>>>>>> f70886d9
+        self._download_all_new_releases()