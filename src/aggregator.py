# Copyright (c) 2019, Palo Alto Networks
#
# Permission to use, copy, modify, and/or distribute this software for any
# purpose with or without fee is hereby granted, provided that the above
# copyright notice and this permission notice appear in all copies.
#
# THE SOFTWARE IS PROVIDED "AS IS" AND THE AUTHOR DISCLAIMS ALL WARRANTIES
# WITH REGARD TO THIS SOFTWARE INCLUDING ALL IMPLIED WARRANTIES OF
# MERCHANTABILITY AND FITNESS. IN NO EVENT SHALL THE AUTHOR BE LIABLE FOR
# ANY SPECIAL, DIRECT, INDIRECT, OR CONSEQUENTIAL DAMAGES OR ANY DAMAGES
# WHATSOEVER RESULTING FROM LOSS OF USE, DATA OR PROFITS, WHETHER IN AN
# ACTION OF CONTRACT, NEGLIGENCE OR OTHER TORTIOUS ACTION, ARISING OUT OF
# OR IN CONNECTION WITH THE USE OR PERFORMANCE OF THIS SOFTWARE.

# Author: Giselle Serate <gserate@paloaltonetworks.com>

'''
Palo Alto Networks aggregator.py

Aggregates domains by domain, writing most seen domains back to elasticsearch in independent index.

Run this file on its own.

This software is provided without support, warranty, or guarantee.
Use at your own risk.
'''

from datetime import datetime
import logging
from logging.config import dictConfig
from statistics import mean

from elasticsearch_dsl import connections, DocType, Integer, Keyword, Search, Text


dictConfig({
    'version': 1,
    'formatters': {'default': {
        'format': '[%(asctime)s] %(levelname)s in %(module)s: %(message)s',
    }},
    'handlers': {'wsgi': {
        'class': 'logging.StreamHandler',
        'stream': 'ext://sys.stdout',
        'formatter': 'default'
    }},
    'root': {
        'level': 'INFO',
        'handlers': ['wsgi']
    }
})


class AggregateDocument(DocType):
    '''Contains update metadata.'''
    id = Text(analyzer='snowball', fields={'raw': Keyword()})
    domain = Keyword()
    tot_count = Integer()
    residence_avg = Integer()
    reinsert_avg = Integer()


    class Index:
        '''Defines the index to send documents to.'''
        name = 'domain-aggregate'


    @classmethod
    def get_indexable(cls):
        '''Getter for objects.'''
        return cls.get_model().get_objects()


    @classmethod
    def from_obj(cls, obj):
        '''Convert to class.'''
        return cls(
            id=obj.id,
            domain=obj.domain,
            tot_count=obj.tot_count,
            residence_avg=obj.residence_avg,
            reinsert_avg=obj.reinsert_avg
            )


    def save(self, **kwargs):
        return super(AggregateDocument, self).save(**kwargs)



def date_difference(earlier, later):
    '''
    Calculates the positive difference between two dates.
    Tolerant of passsing either date first.
    Dates accepted in formats like 2019-06-22T04:00:23-07:00.
    '''
    # Hour is in military time.
    fstring = "%Y-%m-%dT%H:%M:%S%z"
    # Rip final colon out so the dates are parseable.
    earlier = earlier[:-3] + earlier[-2:]
    later = later[:-3] + later[-2:]
    # Convert to datetimes.
    early_date = datetime.strptime(earlier, fstring)
    late_date = datetime.strptime(later, fstring)
    # If the earlier date isn't really earlier, switch.
    if early_date > late_date:
        late_date, early_date = early_date, late_date
    # Calculate difference.
    difference = late_date - early_date
    return difference.days


def aggregate_domains():
<<<<<<< HEAD
    '''Sums all domains over all indices.'''
    connections.create_connection(host='localhost')
=======
    '''Sum all domains over all indices.'''
    # connections.create_connection(host='localhost') # TODO
>>>>>>> 7b2e15d4

    handled = {}

    all_search = Search(index=f"content_*")
    all_search.execute()

    # Iterate over all events
    for hit in all_search.scan():
        data = {}
        data['action'] = hit['action']
        data['date'] = hit['date']
        # Add this event to the handled dictionary under the relevant domain.
        try:
            handled[hit['domain']].append(data)
        except KeyError:
            handled[hit['domain']] = []
            handled[hit['domain']].append(data)

    logging.info("Finished getting all domains. Here goes.")

    for domain, events in handled.items():
        if len(events) >= 2:
            handled[domain].sort(key=lambda event: event['date'])
            residences = []
            reinserts = []

            # Loop over the start dates except for the last.
            for index in range(len(handled[domain]) - 1):
                # Compare next date to this date.
                difference = date_difference(handled[domain][index]['date'],
                                             handled[domain][index + 1]['date'])
                if handled[domain][index]['action'] == 'added':
                    residences.append(difference)
                else:
                    reinserts.append(difference)

            # Save the document.
            logging.info(f"Saving {domain}")
            aggregate_doc = AggregateDocument(meta={'id':domain})
            aggregate_doc.domain = domain
            aggregate_doc.tot_count = len(events)
            if len(residences) >= 1:
                aggregate_doc.residence_avg = mean(residences)
                logging.info(f"Residence time: {aggregate_doc.residence_avg}")
            if len(reinserts) >= 1:
                aggregate_doc.reinsert_avg = mean(reinserts)
                logging.info(f"Reinsert time: {aggregate_doc.reinsert_avg}")
            aggregate_doc.save()



if __name__ == '__main__':
    aggregate_domains()<|MERGE_RESOLUTION|>--- conflicted
+++ resolved
@@ -110,13 +110,8 @@
 
 
 def aggregate_domains():
-<<<<<<< HEAD
-    '''Sums all domains over all indices.'''
-    connections.create_connection(host='localhost')
-=======
     '''Sum all domains over all indices.'''
     # connections.create_connection(host='localhost') # TODO
->>>>>>> 7b2e15d4
 
     handled = {}
 
