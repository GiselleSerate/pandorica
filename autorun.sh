--- conflicted
+++ resolved
@@ -1,14 +1,9 @@
-# # If this exists, it might be bad
-
 # Activate venv
 source .env/bin/activate
 
 echo Triggering parse script.
 python src/notes_parser.py
-<<<<<<< HEAD
-=======
 
->>>>>>> 2b24402f
 echo Triggering aggregate script.
 python src/aggregator.py
 exit 0